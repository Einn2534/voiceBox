--- conflicted
+++ resolved
@@ -245,23 +245,16 @@
     y = _gen_band_noise(dur_s, fs, fc, Q, liprad=liprad)
     if lp_post is not None:
         y = _one_pole_lp(y, fc=lp_post, fs=fs)
-<<<<<<< HEAD
-=======
     if c == 'h':
         # H の息漏れは高域を更に丸めて「ホワイトノイズ感」を抑える
         y = _one_pole_lp(y, fc=1700.0, fs=fs)
->>>>>>> eaa4da6d
     attack = 6 if c in ('h', 'f') else 4
     release = 16 if c in ('h', 'f') else 12
     y = _apply_fade(y, fs, attack_ms=attack, release_ms=release)
 
     # 正規化のあとで音量ゲインを掛け、lookup テーブルの dB 指定が有効に働くようにする。
-<<<<<<< HEAD
-    y = _normalize_peak(y, 0.6).astype(DTYPE, copy=False)
-=======
     peak_target = 0.6 if c not in ('h', 'f') else (0.5 if c == 'h' else 0.55)
     y = _normalize_peak(y, peak_target).astype(DTYPE, copy=False)
->>>>>>> eaa4da6d
     gain = _db_to_lin(level_db)
     if gain != 1.0:
         y = y * gain
