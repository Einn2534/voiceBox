# Created on: 2025-10-10
# Author: nullptr
# Description: Voice chat screen integrating Gemini Live API with audio playback.

import asyncio
import queue
import re
import threading
import time
import traceback
from typing import List, Optional, Sequence

import numpy as np
import pyaudio
from google import genai
from google.genai import types
from kivy.clock import Clock
from kivy.core.text import LabelBase
from kivy.lang import Builder
from kivy.uix.screenmanager import Screen

from Assets.Common.Audio.DigitalSignalProcessing import (
    synth_token_sequence,
    text_to_tokens,
)

LabelBase.register(
    name="DotGothic16",
    fn_regular="Assets/Common/Font/DotGothic16-Regular.ttf",
)

Builder.load_file('Assets/Screens/VoiceTest/VoiceTestScreen.kv')

GEMINI_API_KEY = "AIzaSyBC0-gE_aSsMXNL0fvFApzijUkEPRC8wSc"
MODEL_NAME = "models/gemini-2.0-flash-live-001"
CONNECTION_POLL_INTERVAL = 0.1
SPEECH_QUEUE_MAXSIZE = 5
SPEECH_QUEUE_TIMEOUT = 0.1
PHRASE_MAX_LENGTH = 60
PHRASE_PAUSE_SECONDS = 0.12
DSP_SAMPLE_RATE = 22050
AUDIO_FORMAT = pyaudio.paInt16
AUDIO_CHANNELS = 1
DEFAULT_SYSTEM_PROMPT = "あなたは優秀な英語AIアシスタントです。"


def build_live_connect_config() -> types.LiveConnectConfig:
    """Create the configuration payload required when connecting to Gemini Live."""
    return types.LiveConnectConfig(
        system_instruction=types.Content(
            parts=[types.Part(text=DEFAULT_SYSTEM_PROMPT)]
        ),
        response_modalities=["text"],
    )


def create_genai_client(api_key: str) -> genai.Client:
    """Instantiate a Gemini client for the asynchronous live session APIs.

    Args:
        api_key: Gemini authentication token string.
    """
    return genai.Client(http_options={"api_version": "v1beta"}, api_key=api_key)


class VoiceTestScreen(Screen):
    """Provide a Gemini-powered interactive voice testing screen."""

    def __init__(self, **kwargs):
        super().__init__(**kwargs)
        self.loop: Optional[asyncio.AbstractEventLoop] = None
        self.loop_thread: Optional[threading.Thread] = None
        self.session: Optional[object] = None
        self.running = False
        self.audio_in_queue: Optional[asyncio.Queue] = None
        self.out_queue: Optional[asyncio.Queue] = None
        self._speech_lock = threading.Lock()
        self._speech_queue: Optional[queue.Queue] = None
        self._speech_worker: Optional[threading.Thread] = None
        self._speech_stop_event: Optional[threading.Event] = None
        self._audio_interface: Optional[pyaudio.PyAudio] = None
        self._client: Optional[genai.Client] = None
        self._live_config = build_live_connect_config()
        self._initialization_error: Optional[str] = None

    def on_enter(self):
        """Start background workers and connect to Gemini when the screen appears."""
        print("VoiceTest Screen Entered!")
        self.ids.apiResponse.text = "Connecting..."
        if not self._ensure_client():
            self.ids.apiResponse.text = self._initialization_error or "Gemini クライアントの初期化に失敗しました。"
            return
        self._start_speech_worker()
        self.loop = asyncio.new_event_loop()
        self.loop_thread = threading.Thread(
            target=self.loop.run_forever,
            daemon=True,
        )
        self.loop_thread.start()
        asyncio.run_coroutine_threadsafe(self.run_audio_loop(), self.loop)

    def on_leave(self):
        """Tear down background workers and connections when leaving the screen."""
        self.running = False
        self._stop_speech_worker()
        self._shutdown_async_components()
        self._close_audio_interface()

    async def run_audio_loop(self):
        """Maintain the Gemini Live connection and coordinate message handling."""
        if not self._client:
            return
<<<<<<< HEAD
        try:
            async with (
                self._client.aio.live.connect(model=MODEL_NAME, config=self._live_config) as session,
                asyncio.TaskGroup() as task_group,
            ):
=======
        receiver_task: Optional[asyncio.Task] = None
        try:
            async with self._client.aio.live.connect(
                model=MODEL_NAME,
                config=self._live_config,
            ) as session:
>>>>>>> cf2b4fc9
                self.session = session
                self.audio_in_queue = asyncio.Queue()
                self.out_queue = asyncio.Queue(maxsize=SPEECH_QUEUE_MAXSIZE)
                self.running = True
<<<<<<< HEAD
                task_group.create_task(self.receive_text())
=======
                receiver_task = asyncio.create_task(self.receive_text())
>>>>>>> cf2b4fc9
                Clock.schedule_once(lambda dt: setattr(self.ids.apiResponse, "text", "Connected"))
                while self.running:
                    await asyncio.sleep(CONNECTION_POLL_INTERVAL)
        except Exception as error:
            print(traceback.format_exc())
            Clock.schedule_once(
                lambda dt, message=str(error): setattr(self.ids.apiResponse, "text", f"Error: {message}")
            )
        finally:
            self.running = False
            self.session = None
<<<<<<< HEAD
=======
            if receiver_task is not None:
                receiver_task.cancel()
                try:
                    await receiver_task
                except asyncio.CancelledError:
                    pass
>>>>>>> cf2b4fc9
            Clock.schedule_once(lambda dt: setattr(self.ids.apiResponse, "text", "Disconnect"))

    def send_text(self):
        """Dispatch user input from the UI to Gemini asynchronously."""
        if self._initialization_error:
            print(self._initialization_error)
            return
        if not self.session or not self.loop:
            print("セッション未接続またはループ未初期化")
            return
        user_input = self.ids.apiRequest.text.strip()
        if not user_input:
            print("入力不備")
            return
        asyncio.run_coroutine_threadsafe(self._async_send_text(user_input), self.loop)

    async def _async_send_text(self, text: str):
        """Send user text to Gemini within the live session context.

        Args:
            text: Cleaned user utterance collected from the request text field.
        """
        if not self.session:
            return
        try:
            await self.session.send_client_content(
                turns={"role": "user", "parts": [{"text": text}]},
                turn_complete=True,
            )
        except Exception as error:
            print("send_text error:", error)

    async def receive_text(self):
        """Stream Gemini responses and update the UI with intermediate and final text."""
        if not self.session:
            return
        try:
            while self.running and self.session:
                turn = await self.session.receive()
                full_text = ""
                async for response in turn:
                    if response.text:
                        full_text += response.text
                        Clock.schedule_once(
                            lambda dt, partial=response.text: self.update_label(partial)
                        )
                if full_text:
                    Clock.schedule_once(
                        lambda dt, message=full_text: self.on_final_response(message)
                    )
        except Exception as error:
            print("receive_text error:", error)
            Clock.schedule_once(
                lambda dt, message=str(error): setattr(self.ids.apiResponse, "text", f"受信エラー: {message}")
            )

    def update_label(self, text: str):
        """Update the response label with partial Gemini output on the UI thread.

        Args:
            text: Fragment of Gemini output used to refresh the UI label.
        """
        if hasattr(self, "ids") and "apiResponse" in self.ids:
            self.ids.apiResponse.text = text
        else:
            print("⚠️ Label(apiResponse) が見つかりません")

    def on_final_response(self, text: str):
        """Handle the final Gemini response by updating the UI and queueing speech.

        Args:
            text: Aggregated Gemini response that should be spoken aloud.
        """
        self.update_label(text)
        self.enqueue_speech(text)

    def enqueue_speech(self, text: str) -> None:
        """Place synthesized speech requests into the worker queue.

        Args:
            text: Sentence or paragraph queued for speech synthesis.
        """
        if not text or not self.running:
            return
        self._start_speech_worker()
        assert self._speech_queue is not None
        self._speech_queue.put(text)

    def _start_speech_worker(self) -> None:
        """Ensure that the speech worker thread and queue exist."""
        if self._speech_worker and self._speech_worker.is_alive():
            return
        self._speech_queue = queue.Queue(maxsize=SPEECH_QUEUE_MAXSIZE)
        self._speech_stop_event = threading.Event()
        self._speech_worker = threading.Thread(target=self._speech_loop, daemon=True)
        self._speech_worker.start()

    def _stop_speech_worker(self) -> None:
        """Stop the speech worker thread and release its resources."""
        if not self._speech_worker:
            return
        if self._speech_stop_event:
            self._speech_stop_event.set()
        if self._speech_queue is not None:
            try:
                self._speech_queue.put_nowait(None)
            except Exception:
                pass
        self._speech_worker.join(timeout=1.0)
        self._speech_worker = None
        self._speech_queue = None
        self._speech_stop_event = None

    def _speech_loop(self) -> None:
        """Consume queued text and synthesize audio sequentially."""
        assert self._speech_queue is not None
        assert self._speech_stop_event is not None
        while not self._speech_stop_event.is_set():
            try:
                item = self._speech_queue.get(timeout=SPEECH_QUEUE_TIMEOUT)
            except queue.Empty:
                continue
            if item is None:
                continue
            for phrase in self._iterate_phrases(item):
                if self._speech_stop_event.is_set() or not self.running:
                    break
                self._play_phrase(phrase)
                time.sleep(PHRASE_PAUSE_SECONDS)
<<<<<<< HEAD

    def _iterate_phrases(self, text: str) -> Sequence[str]:
        """Split the incoming text into manageable phrases for playback.

        Args:
            text: Gemini response awaiting segmentation into speech phrases.

=======

    def _iterate_phrases(self, text: str) -> Sequence[str]:
        """Split the incoming text into manageable phrases for playback.

        Args:
            text: Gemini response awaiting segmentation into speech phrases.

>>>>>>> cf2b4fc9
        Returns:
            Sequence of phrases constrained by punctuation and length limits.
        """
        normalized = re.sub(r"\s+", " ", text.replace("\n", " ")).strip()
        if not normalized:
            return []
        punctuation = set("。．.!?！？")
        parts = re.split(r"([。．.!?！？])", normalized)
        buffer = ""
        phrases: List[str] = []
        for part in parts:
            if not part:
                continue
            buffer += part
            if part in punctuation or len(buffer) >= PHRASE_MAX_LENGTH:
                phrase = buffer.strip()
                if phrase:
                    phrases.append(phrase)
                buffer = ""
        if buffer.strip():
            phrases.append(buffer.strip())
        return phrases

    def _play_phrase(self, text: str) -> None:
        """Convert a phrase into waveform audio and play it synchronously.

        Args:
            text: Phrase scheduled for audio synthesis and playback.
        """
        if not text or not self.running:
            return
        stream = None
        raw_tokens: Optional[Sequence] = None
        tokens: List[str] = []
        try:
            raw_tokens = text_to_tokens(text)
            tokens = self._normalize_tokens(raw_tokens)
            if not tokens:
                print("speak_text: no speakable tokens")
                return
            waveform = synth_token_sequence(tokens, sampleRate=DSP_SAMPLE_RATE)
            audio = np.clip(waveform, -1.0, 1.0)
            audio_int16 = (audio * 32767.0).astype(np.int16)
            if not self.running:
                return
            with self._speech_lock:
                stream = self._open_audio_stream()
                stream.write(audio_int16.tobytes())
        except Exception as speak_error:
            print("speak_text error:", speak_error)
            if raw_tokens is not None:
                try:
                    print(
                        "  raw_tokens type=",
                        type(raw_tokens),
                        "repr=",
                        repr(raw_tokens)[:200],
                    )
                except Exception:
                    pass
            if tokens:
                try:
                    preview = tokens if isinstance(tokens, list) else list(tokens)
                    print(
                        "  normalized tokens len=",
                        len(preview),
                        "sample=",
                        preview[:10],
                    )
                except Exception:
                    pass
            traceback.print_exc()
        finally:
            if stream is not None:
                try:
                    stream.stop_stream()
                except Exception:
                    pass
                stream.close()

    def _normalize_tokens(self, raw_tokens: Optional[Sequence]) -> List[str]:
        """Normalize token collections into a plain list representation.

        Args:
            raw_tokens: Arbitrary token container yielded by the DSP helper.

        Returns:
            Flattened list of tokens suitable for synthesis.
        """
        if raw_tokens is None:
            return []
        if isinstance(raw_tokens, np.ndarray):
            return raw_tokens.ravel().tolist()
        if isinstance(raw_tokens, list):
            return raw_tokens
        if isinstance(raw_tokens, tuple):
            return list(raw_tokens)
        if isinstance(raw_tokens, str):
            return [raw_tokens]
        try:
            return list(raw_tokens)  # type: ignore[arg-type]
        except TypeError:
            return [str(raw_tokens)]

    def _open_audio_stream(self) -> pyaudio.Stream:
        """Obtain a PyAudio stream for playback, creating the interface on demand."""
        interface = self._ensure_audio_interface()
        return interface.open(
            format=AUDIO_FORMAT,
            channels=AUDIO_CHANNELS,
            rate=DSP_SAMPLE_RATE,
            output=True,
        )

    def _ensure_audio_interface(self) -> pyaudio.PyAudio:
        """Create the PyAudio interface if it has not been initialized."""
        if self._audio_interface is None:
            self._audio_interface = pyaudio.PyAudio()
        return self._audio_interface

    def _close_audio_interface(self) -> None:
        """Dispose of the PyAudio interface if it exists."""
        if self._audio_interface is not None:
            try:
                self._audio_interface.terminate()
            except Exception:
                pass
            self._audio_interface = None

    def _shutdown_async_components(self) -> None:
        """Stop the background asyncio loop and associated thread."""
        if self.loop and self.loop.is_running():
            self.loop.call_soon_threadsafe(self.loop.stop)
        if self.loop_thread:
            self.loop_thread.join(timeout=1.0)
        if self.loop:
            try:
                self.loop.close()
            except Exception:
                pass
        self.loop = None
        self.loop_thread = None

    def _ensure_client(self) -> bool:
        """Create the Gemini client using the embedded API key."""
        if self._client is not None:
            return True
        try:
            self._client = create_genai_client(GEMINI_API_KEY)
            self._initialization_error = None
            return True
        except Exception as error:
            self._initialization_error = f"Gemini クライアントの初期化に失敗しました: {error}"
        return False<|MERGE_RESOLUTION|>--- conflicted
+++ resolved
@@ -110,29 +110,17 @@
         """Maintain the Gemini Live connection and coordinate message handling."""
         if not self._client:
             return
-<<<<<<< HEAD
-        try:
-            async with (
-                self._client.aio.live.connect(model=MODEL_NAME, config=self._live_config) as session,
-                asyncio.TaskGroup() as task_group,
-            ):
-=======
         receiver_task: Optional[asyncio.Task] = None
         try:
             async with self._client.aio.live.connect(
                 model=MODEL_NAME,
                 config=self._live_config,
             ) as session:
->>>>>>> cf2b4fc9
                 self.session = session
                 self.audio_in_queue = asyncio.Queue()
                 self.out_queue = asyncio.Queue(maxsize=SPEECH_QUEUE_MAXSIZE)
                 self.running = True
-<<<<<<< HEAD
-                task_group.create_task(self.receive_text())
-=======
                 receiver_task = asyncio.create_task(self.receive_text())
->>>>>>> cf2b4fc9
                 Clock.schedule_once(lambda dt: setattr(self.ids.apiResponse, "text", "Connected"))
                 while self.running:
                     await asyncio.sleep(CONNECTION_POLL_INTERVAL)
@@ -144,15 +132,12 @@
         finally:
             self.running = False
             self.session = None
-<<<<<<< HEAD
-=======
             if receiver_task is not None:
                 receiver_task.cancel()
                 try:
                     await receiver_task
                 except asyncio.CancelledError:
                     pass
->>>>>>> cf2b4fc9
             Clock.schedule_once(lambda dt: setattr(self.ids.apiResponse, "text", "Disconnect"))
 
     def send_text(self):
@@ -282,7 +267,6 @@
                     break
                 self._play_phrase(phrase)
                 time.sleep(PHRASE_PAUSE_SECONDS)
-<<<<<<< HEAD
 
     def _iterate_phrases(self, text: str) -> Sequence[str]:
         """Split the incoming text into manageable phrases for playback.
@@ -290,15 +274,6 @@
         Args:
             text: Gemini response awaiting segmentation into speech phrases.
 
-=======
-
-    def _iterate_phrases(self, text: str) -> Sequence[str]:
-        """Split the incoming text into manageable phrases for playback.
-
-        Args:
-            text: Gemini response awaiting segmentation into speech phrases.
-
->>>>>>> cf2b4fc9
         Returns:
             Sequence of phrases constrained by punctuation and length limits.
         """
